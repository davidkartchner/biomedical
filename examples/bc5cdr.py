--- conflicted
+++ resolved
@@ -63,15 +63,10 @@
 
 _LICENSE = "Public Domain Mark 1.0"
 
-<<<<<<< HEAD
-_URLs = {"biocreative": "http://www.biocreative.org/media/store/files/2016/CDR_Data.zip"}
-=======
 _URLs = {
     "source": "http://www.biocreative.org/media/store/files/2016/CDR_Data.zip",
     "bigbio": "http://www.biocreative.org/media/store/files/2016/CDR_Data.zip",
 }
->>>>>>> 1e37e0be
-
 
 class Bc5cdrDataset(datasets.GeneratorBasedBuilder):
     """
@@ -91,13 +86,10 @@
         ),
     ]
 
-<<<<<<< HEAD
     DEFAULT_CONFIG_NAME = (
-        "biocreative"  # It's not mandatory to have a default configuration. Just use one if it make sense.
+        "source"  # "source" is the original view; big-bio is an accessible alternative view
     )
-=======
-    DEFAULT_CONFIG_NAME = "source"
->>>>>>> 1e37e0be
+
 
     def _info(self):
 
@@ -112,14 +104,10 @@
                             "text": datasets.Value("string"),
                             "entities": [
                                 {
-<<<<<<< HEAD
-                                    "offsets": datasets.Sequence([datasets.Value("int32")]),
-                                    "text": datasets.Value("string"),
-=======
+
                                     "id": datasets.Value("string"),
                                     "offsets": [[datasets.Value("int32")]],
                                     "text": [datasets.Value("string")],
->>>>>>> 1e37e0be
                                     "type": datasets.Value("string"),
                                     "normalized": [
                                         {
@@ -131,16 +119,10 @@
                             ],
                             "relations": [
                                 {
-<<<<<<< HEAD
-                                    "relation": datasets.Value("string"),
-                                    "chemical": datasets.Value("string"),
-                                    "disease": datasets.Value("string"),
-=======
                                     "id": datasets.Value("string"),
                                     "type": datasets.Value("string"),
                                     "arg1_id": datasets.Value("string"),
                                     "arg2_id": datasets.Value("string"),
->>>>>>> 1e37e0be
                                 }
                             ],
                         }
@@ -247,29 +229,16 @@
             ),
         ]
 
-<<<<<<< HEAD
-    def _get_bioc_entity(self, span, kb_id_key="MESH"):
-        offsets = [(loc.offset, loc.offset + loc.length) for loc in span.locations]
-        kb_id = span.infons[kb_id_key] if kb_id_key else -1
-=======
     def _get_bioc_entity(self, span, db_id_key="MESH"):
         """Load BioC entity"""
         offsets = [(loc.offset, loc.offset + loc.length) for loc in span.locations]
         db_id = span.infons[db_id_key] if db_id_key else -1
-
->>>>>>> 1e37e0be
         return {
             "id": span.id,
             "offsets": offsets,
-<<<<<<< HEAD
-            "text": span.text,
-            "type": span.infons["type"],
-            "entity_id": kb_id,
-=======
             "text": [span.text],
             "type": span.infons["type"],
             "normalized": [{"db_name": db_id_key, "db_id": db_id}],
->>>>>>> 1e37e0be
         }
 
     def _generate_examples(
@@ -284,18 +253,10 @@
                 yield uid, {
                     "passages": [
                         {
-<<<<<<< HEAD
-                            "pmid": xdoc.id,
-=======
-                            "document_id": xdoc.id,
->>>>>>> 1e37e0be
                             "type": passage.infons["type"],
                             "text": passage.text,
                             "entities": [self._get_bioc_entity(span) for span in passage.annotations],
                             "relations": [
-<<<<<<< HEAD
-                                {key.lower(): value for key, value in rel.infons.items()} for rel in xdoc.relations
-=======
                                 {
                                     "id": rel.id,
                                     "type": rel.infons["relation"],
@@ -303,7 +264,6 @@
                                     "arg2_id": rel.infons["Disease"],
                                 }
                                 for rel in xdoc.relations
->>>>>>> 1e37e0be
                             ],
                         }
                         for passage in xdoc.passages
